from __future__ import annotations

from typing import Any, Callable, Dict, List, Optional, Tuple

import numpy as np

from .function_converter import OpenCLRhsEquation
from .runtime import (
    CLDeviceType,
    CLVendor,
<<<<<<< HEAD
    ObserverParams,
    TrajectorySimulatorBase,
=======
    TrajectorySimulatorBase,
    ObserverParams,
>>>>>>> e4fa3ec6
    _clode_root_dir,
)
from .solver import Simulator, Stepper

# TrajectoryOutput?
# We have a collection of num_simulations trajectories, (t, X), stacked into matrices. Each trajectory may have a different number of total stored time steps.
# - for convenience, would be nice to have access patterns something like:
# >>> trajectory_output.t[0] --> t[: nstored[0], 0]
# >>> trajectory_output.X[0] --> X[: nstored[0], :, 0])
# >>> trajectory_output.X[var, 0] --> X[: nstored[0], var, 0]
# >>> trajectory_output.t, .X --> (t[: max(nstored), :], X[: max(nstored), :, :])
# class TrajectoryOutput:


class TrajectoryResult:
    t: np.ndarray[Any, np.dtype[np.float64]]
    x: np.ndarray[Any, np.dtype[np.float64]]

    def __init__(self, data: Dict[str, np.ndarray[Any, np.dtype[np.float64]]]) -> None:
        self.t = data["t"]
        self.x = data["x"]

    def __repr__(self):
        return f"TrajectoryResult(t={self.t}, x={self.x})"


class TrajectorySimulator(Simulator):
    _time_steps: np.ndarray[Any, np.dtype[np.float64]] | None
    _output_time_steps: np.ndarray[Any, np.dtype[np.float64]] | None
    _output_trajectories: np.ndarray[Any, np.dtype[np.float64]] | None
    _data: np.ndarray[Any, np.dtype[np.float64]] | None
    _integrator: TrajectorySimulatorBase

    def __init__(
        self,
        variables: Dict[
            str, Union[float, np.ndarray[np.dtype[np.float64]], List[float]]
        ],
        parameters: Dict[
            str, Union[float, np.ndarray[np.dtype[np.float64]], List[float]]
        ],
        src_file: Optional[str] = None,
        rhs_equation: Optional[OpenCLRhsEquation] = None,
        supplementary_equations: Optional[List[Callable[[Any], Any]]] = None,
        aux: Optional[List[str]] = None,
        num_noise: int = 0,
        t_span: Tuple[float, float] = (0.0, 1000.0),
        stepper: Stepper = Stepper.rk4,
        single_precision: bool = True,
        dt: float = 0.1,
        dtmax: float = 1.0,
        abstol: float = 1e-6,
        reltol: float = 1e-4,
        max_steps: int = 1000000,
        max_store: int = 1000000,
        nout: int = 1,
        device_type: CLDeviceType | None = None,
        vendor: CLVendor | None = None,
        platform_id: int | None = None,
        device_id: int | None = None,
        device_ids: List[int] | None = None,
    ) -> None:
        # We use Google-style docstrings: https://sphinxcontrib-napoleon.readthedocs.io/en/latest/example_google.html
        """Initialize a CLODE trajectory object.

        Args:
            src_file (str): The path to the source file to be simulated.  If the file ends with ".xpp", it will be converted to a CLODE source file.
            variable_names (List[str]): The names of the variables to be simulated.
            parameter_names (List[str]): The names of the parameters to be simulated.
            aux (Optional[List[str]], optional): The names of the auxiliary variables to be simulated. Defaults to None.
            num_noise (int, optional): The number of noise variables to be simulated. Defaults to 0.
            tspan (Tuple[float, float], optional): The time span to simulate over. Defaults to (0.0, 1000.0).
            stepper (Stepper, optional): The stepper to use. Defaults to Stepper.rk4.
            single_precision (bool, optional): Whether to use single precision. Defaults to True.
            dt (float, optional): The initial time step. Defaults to 0.1.
            dtmax (float, optional): The maximum time step. Defaults to 1.0.
            abstol (float, optional): The absolute tolerance. Defaults to 1e-6.
            reltol (float, optional): The relative tolerance. Defaults to 1e-3.
            max_steps (int, optional): The maximum number of steps. Defaults to 1000000.
            max_store (int, optional): The maximum number of time steps to store. Defaults to 1000000.
            nout (int, optional): The number of output time steps. Defaults to 1.
            device_type (Optional[CLDeviceType], optional): The type of device to use. Defaults to None.
            vendor (Optional[CLVendor], optional): The vendor of the device to use. Defaults to None.
            platform_id (Optional[int], optional): The platform ID of the device to use. Defaults to None.
            device_id (Optional[int], optional): The device ID of the device to use. Defaults to None.
            device_ids (Optional[List[int]], optional): The device IDs of the devices to use. Defaults to None.

        Raises:
            ValueError: If the source file does not exist.

        Returns (CLODETrajectory): The initialized CLODE trajectory object.
        """

        super().__init__(
            variables=variables,
            parameters=parameters,
            src_file=src_file,
            rhs_equation=rhs_equation,
            supplementary_equations=supplementary_equations,
            aux=aux,
            num_noise=num_noise,
            t_span=t_span,
            stepper=stepper,
            single_precision=single_precision,
            dt=dt,
            dtmax=dtmax,
            abstol=abstol,
            reltol=reltol,
            max_steps=max_steps,
            max_store=max_store,
            nout=nout,
            device_type=device_type,
            vendor=vendor,
            platform_id=platform_id,
            device_id=device_id,
            device_ids=device_ids,
        )

        self._data = None
        self._output_trajectories = None
        self._time_steps = None
        self._output_time_steps = None

    def _build_integrator(self) -> None:
        self._integrator = TrajectorySimulatorBase(
            self._pi,
            self._stepper.value,
            self._single_precision,
            self._runtime,
            _clode_root_dir,
        )

<<<<<<< HEAD
    def trajectory(self, update_x0: bool = True) -> List[TrajectoryResult]:
=======
    def trajectory(self, update_x0: bool = True) -> None:
>>>>>>> e4fa3ec6
        """Run a trajectory simulation.

        Returns:
            List[TrajectoryResult]
        """
        if not self.is_initialized:
            raise RuntimeError("Simulator is not initialized")

        self._integrator.trajectory()
        if update_x0:
            self.shift_x0()
<<<<<<< HEAD

        return self.get_trajectory()
=======
>>>>>>> e4fa3ec6

    def get_trajectory(self) -> List[TrajectoryResult]:
        """Get the trajectory data.

        Returns:
            np.array: The trajectory data.
        """

        # fetch data from device
        self._n_stored = self._integrator.get_n_stored()
        self._output_time_steps = self._integrator.get_t()
        self._output_trajectories = self._integrator.get_x()

        # time_steps has one column per simulation (to support adaptive steppers)
        shape = (self._cl_array_length, self._max_store)
        arr = np.array(self._output_time_steps[: np.prod(shape)])
        self._time_steps = arr.reshape(shape, order="F").transpose((1, 0))

        shape = (self._cl_array_length, len(self.variable_names), self._max_store)
        arr = np.array(self._output_trajectories[: np.prod(shape)])
        self._data = arr.reshape(shape, order="F").transpose((2, 1, 0))

        # Check for None values
        if self._data is None:
            raise ValueError("Must run trajectory() before getting trajectory data")
        elif self._time_steps is None:
            raise ValueError("Must run trajectory() before getting trajectory data")
        elif self._output_time_steps is None:
            raise ValueError("Must run trajectory() before getting trajectory data")
        elif self._output_trajectories is None:
            raise ValueError("Must run trajectory() before getting trajectory data")
        elif self._n_stored is None:
            raise ValueError("Must run trajectory() before getting trajectory data")

        # list of trajectories, each stored as dict:
        results = list()
        for i in range(self._cl_array_length):
            ni = self._n_stored[i]
            ti = self._time_steps[:ni, i]
            xi = self._data[:ni, :, i]
            result = TrajectoryResult({"t": ti, "x": xi})
            results.append(result)

        return results<|MERGE_RESOLUTION|>--- conflicted
+++ resolved
@@ -5,18 +5,7 @@
 import numpy as np
 
 from .function_converter import OpenCLRhsEquation
-from .runtime import (
-    CLDeviceType,
-    CLVendor,
-<<<<<<< HEAD
-    ObserverParams,
-    TrajectorySimulatorBase,
-=======
-    TrajectorySimulatorBase,
-    ObserverParams,
->>>>>>> e4fa3ec6
-    _clode_root_dir,
-)
+from .runtime import CLDeviceType, CLVendor, TrajectorySimulatorBase, _clode_root_dir
 from .solver import Simulator, Stepper
 
 # TrajectoryOutput?
@@ -147,11 +136,7 @@
             _clode_root_dir,
         )
 
-<<<<<<< HEAD
     def trajectory(self, update_x0: bool = True) -> List[TrajectoryResult]:
-=======
-    def trajectory(self, update_x0: bool = True) -> None:
->>>>>>> e4fa3ec6
         """Run a trajectory simulation.
 
         Returns:
@@ -163,11 +148,8 @@
         self._integrator.trajectory()
         if update_x0:
             self.shift_x0()
-<<<<<<< HEAD
 
         return self.get_trajectory()
-=======
->>>>>>> e4fa3ec6
 
     def get_trajectory(self) -> List[TrajectoryResult]:
         """Get the trajectory data.
