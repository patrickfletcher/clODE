/*
 * main.cpp: test example to run clODE and clODEtrajectory.cpp
 * 
 * Copyright 2017 Patrick Fletcher <patrick.fletcher@nih.gov>
 * 
 */
 
 //TODO what is the right way to do unit testing?
 
#include <algorithm>
#include <cfloat>
#include <chrono>
#include <iostream>
#include <fstream>

#include "OpenCLResource.hpp"
#include "CLODE.hpp"
#include "CLODEfeatures.hpp"

#define CLODE_ROOT "src/"

//Generate random points within given bounds
template<typename T> std::vector<T> generateRandomPoints(std::vector<T> lb, std::vector<T> ub, int nPts);

//currently the only command line arguments are to select device/vendor type ("--device cpu/gpu/accel", "--vendor amd/intel/nvidia")
int main(int argc, char **argv)
{
	try 
	{
<<<<<<< HEAD
		
	cl_int nPts=4096;
	bool CLSinglePrecision=true;
	
	ProblemInfo prob;

	prob.clRHSfilename="samples/lactotroph.cl";
		
	prob.nVar=4;
	prob.nPar=3;
	prob.nAux=1;
	prob.nWiener=1;

    prob.varNames.push_back("a");
    prob.varNames.push_back("b");
    prob.varNames.push_back("c");
    prob.varNames.push_back("d");

    prob.parNames.push_back("aa");
    prob.parNames.push_back("bb");
    prob.parNames.push_back("cc");

    prob.auxNames.push_back("dd");


	std::string stepper="euler";
=======
 	cl_int nPts=32;
	bool CLSinglePrecision=true;
	
	ProblemInfo prob;
	prob.clRHSfilename="C:/Users/fletcherpa/Documents/GitHub/clODE/samples/lactotroph.cl";
	prob.nVar=4;
	prob.nPar=3;
	prob.nAux=1;
	prob.nWiener=0;
	prob.varNames.assign({"v","n","f","c"});
	prob.parNames.assign({"gcal","gsk","gbk"});
	prob.auxNames.assign({"ical"});
	
	std::string stepper="rk4";
>>>>>>> 59f88077
	
	//parameters for solver and objective function
	
	std::vector<double> tspan({0.0,1000.0});
	int nReps=1;

	SolverParams<double> sp;
	sp.dt=0.1;
	sp.dtmax=1.00;
	sp.abstol=1e-6;
	sp.reltol=1e-3;
	sp.max_steps=10000000;
	sp.max_store=10000000;
	sp.nout=50;
	
<<<<<<< HEAD
	std::string observer="thresh2";
=======
	int mySeed=1;

	//default pars
	std::vector<double> p({1.5,3.0,1.0}); 
	
	// repeat the parameters nPts times: pack each paramater contiguously
	std::vector<double> pars(nPts, p[0]);
	pars.insert(pars.end(), nPts, p[1]);
	pars.insert(pars.end(), nPts, p[2]);

	// //Parameter sets will be sampled uniformly from [lb,ub] for each parameter
	// std::vector<double> lb({1.0,5.0,1.0});
	// std::vector<double> ub({1.0,5.0,1.0});
	// std::vector<double> pars=generateRandomPoints(lb, ub, nPts);
>>>>>>> 59f88077
	
	//initial values: all zeros
	std::vector<double> x0(nPts*prob.nVar, 0.0);
	
	std::string observer = "basic";
	ObserverParams<double> op;
	op.eVarIx=0;
	op.fVarIx=0;
	op.maxEventCount=100;
	op.minXamp=1;
	op.nHoodRadius=0.01;
	op.xUpThresh=0.3;
	op.xDownThresh=0.2;
	op.dxUpThresh=0;
	op.dxDownThresh=0;
	op.eps_dx=1e-7;
<<<<<<< HEAD
	
	
	int mySeed=1;
	
	//default pars
	std::vector<double> p({1.0,5.0,1.0}); 
	
	//Parameter sets will be sampled uniformly from [lb,ub] for each parameter
	std::vector<double> lb({1.0,5.0,1.0});
	std::vector<double> ub({1.0,5.0,1.0});
	std::vector<double> pars=generateRandomPoints(lb, ub, nPts);
	
	//initial values: all zeros
	std::vector<double> x0(nPts*prob.nVar, 0.0);

=======

//initialize opencl (several device selection options are commented out below)
	// unsigned int platformid = 0;
	// unsigned int deviceid = 0;
	
	// Default constructor: selects first OpenCL device found
	//~ OpenCLResource opencl;
>>>>>>> 59f88077
	
	// Select device type and/or vendor using command line flags ("--device cpu/gpu/accel", "--vendor amd/intel/nvidia")
	OpenCLResource opencl( argc, argv);
	
	//prep timer and PRNG
	srand(static_cast <unsigned> (time(0))); 
    std::chrono::time_point<std::chrono::high_resolution_clock> start, end;
	std::chrono::duration<double, std::milli> elapsed_ms;
<<<<<<< HEAD


	// create the simulator
	CLODEfeatures clo(prob, stepper, observer, CLSinglePrecision, opencl, CLODE_ROOT);

	//~ std::cout<<"here"<<std::endl;
	//copy problem data to the device

	clo.initialize(tspan, x0, pars, sp, op);

	clo.seedRNG(mySeed);
	
	//run the simulation 
	clo.transient();
    clo.shiftX0();

		
=======
	
	
	// create the solver
	CLODEfeatures clo(prob, stepper, observer, CLSinglePrecision, opencl);
	// CLODEfeatures clo(prob, stepper, observer, CLSinglePrecision, platformid, deviceid);
	
	clo.buildCL();
	
	//copy problem data to the device
	clo.initialize(tspan, x0, pars, sp, op); 
	
	// clo.seedRNG(mySeed);
	
	//run the simulation 
	clo.transient();
	
	//~ clo.initialize(tspan, x0, pars, sp); 
	//~ clo.initializeProblem(tspan, x0, pars); 
	
	//~ clo.transient(); 
	//~ clo.transient(pars);
	//~ clo.transient(tspan, x0);
	//~ clo.transient(tspan, x0, pars);
	
>>>>>>> 59f88077
	start = std::chrono::high_resolution_clock::now();
		
	std::cout<<std::endl;
	for(int i=0;i<nReps;++i){
		clo.features();
	}
	
	end = std::chrono::high_resolution_clock::now();
	elapsed_ms += end-start;
	
	//retrieve result from device
	std::vector<double> F=clo.getF();
	tspan=clo.getTspan();
	
	std::vector<std::string> fnames=clo.getFeatureNames();

	std::cout<< "\ntf="<< tspan[0] <<std::endl;
	std::cout<<"Features:"<< "\n";
	for (int i=0; i<clo.getNFeatures(); ++i)
		std::cout << " " << fnames[i] << " = " << F[i*nPts] << "\n";
	
	std::cout<<std::endl;
	
    std::cout<< "Compute time: " << elapsed_ms.count() << "ms\n";
	std::cout<<std::endl;
	
	
	} catch (std::exception &er) {
        std::cout<< "ERROR: " << er.what() << std::endl;
        std::cout<<"exiting...\n";
		return -1;
	}
    
	return 0;
}


//Generate random points within given bounds. Pack coordinates contiguously: all x1, then x2, etc.
template<typename T> std::vector<T> generateRandomPoints(std::vector<T> lb, std::vector<T> ub, int nPts)
{
	int dim=lb.size();
	std::vector<T> x(nPts*dim);
	
	T r;
	for (int i=0; i<dim; ++i)
	{	
		for (int j=0; j<nPts; ++j)
		{
			r = static_cast <T> (rand()) / static_cast <T> (RAND_MAX); //in [0,1]
			x[i*nPts+j]=lb[i] +r*(ub[i]-lb[i]); 
		}
	}
	return x;
}

//explicit instantiation of template function
template std::vector<float> generateRandomPoints(std::vector<float> lb, std::vector<float> ub, int nPts);
template std::vector<double> generateRandomPoints(std::vector<double> lb, std::vector<double> ub, int nPts);<|MERGE_RESOLUTION|>--- conflicted
+++ resolved
@@ -27,39 +27,11 @@
 {
 	try 
 	{
-<<<<<<< HEAD
-		
-	cl_int nPts=4096;
-	bool CLSinglePrecision=true;
-	
-	ProblemInfo prob;
-
-	prob.clRHSfilename="samples/lactotroph.cl";
-		
-	prob.nVar=4;
-	prob.nPar=3;
-	prob.nAux=1;
-	prob.nWiener=1;
-
-    prob.varNames.push_back("a");
-    prob.varNames.push_back("b");
-    prob.varNames.push_back("c");
-    prob.varNames.push_back("d");
-
-    prob.parNames.push_back("aa");
-    prob.parNames.push_back("bb");
-    prob.parNames.push_back("cc");
-
-    prob.auxNames.push_back("dd");
-
-
-	std::string stepper="euler";
-=======
  	cl_int nPts=32;
 	bool CLSinglePrecision=true;
 	
 	ProblemInfo prob;
-	prob.clRHSfilename="C:/Users/fletcherpa/Documents/GitHub/clODE/samples/lactotroph.cl";
+    prob.clRHSfilename="samples/lactotroph.cl";;
 	prob.nVar=4;
 	prob.nPar=3;
 	prob.nAux=1;
@@ -69,7 +41,6 @@
 	prob.auxNames.assign({"ical"});
 	
 	std::string stepper="rk4";
->>>>>>> 59f88077
 	
 	//parameters for solver and objective function
 	
@@ -84,14 +55,11 @@
 	sp.max_steps=10000000;
 	sp.max_store=10000000;
 	sp.nout=50;
-	
-<<<<<<< HEAD
-	std::string observer="thresh2";
-=======
+
 	int mySeed=1;
 
 	//default pars
-	std::vector<double> p({1.5,3.0,1.0}); 
+	std::vector<double> p({1.5,3.0,1.0});
 	
 	// repeat the parameters nPts times: pack each paramater contiguously
 	std::vector<double> pars(nPts, p[0]);
@@ -102,12 +70,11 @@
 	// std::vector<double> lb({1.0,5.0,1.0});
 	// std::vector<double> ub({1.0,5.0,1.0});
 	// std::vector<double> pars=generateRandomPoints(lb, ub, nPts);
->>>>>>> 59f88077
 	
 	//initial values: all zeros
 	std::vector<double> x0(nPts*prob.nVar, 0.0);
 	
-	std::string observer = "basic";
+	std::string observer = "thresh2";
 	ObserverParams<double> op;
 	op.eVarIx=0;
 	op.fVarIx=0;
@@ -119,31 +86,7 @@
 	op.dxUpThresh=0;
 	op.dxDownThresh=0;
 	op.eps_dx=1e-7;
-<<<<<<< HEAD
-	
-	
-	int mySeed=1;
-	
-	//default pars
-	std::vector<double> p({1.0,5.0,1.0}); 
-	
-	//Parameter sets will be sampled uniformly from [lb,ub] for each parameter
-	std::vector<double> lb({1.0,5.0,1.0});
-	std::vector<double> ub({1.0,5.0,1.0});
-	std::vector<double> pars=generateRandomPoints(lb, ub, nPts);
-	
-	//initial values: all zeros
-	std::vector<double> x0(nPts*prob.nVar, 0.0);
 
-=======
-
-//initialize opencl (several device selection options are commented out below)
-	// unsigned int platformid = 0;
-	// unsigned int deviceid = 0;
-	
-	// Default constructor: selects first OpenCL device found
-	//~ OpenCLResource opencl;
->>>>>>> 59f88077
 	
 	// Select device type and/or vendor using command line flags ("--device cpu/gpu/accel", "--vendor amd/intel/nvidia")
 	OpenCLResource opencl( argc, argv);
@@ -152,8 +95,6 @@
 	srand(static_cast <unsigned> (time(0))); 
     std::chrono::time_point<std::chrono::high_resolution_clock> start, end;
 	std::chrono::duration<double, std::milli> elapsed_ms;
-<<<<<<< HEAD
-
 
 	// create the simulator
 	CLODEfeatures clo(prob, stepper, observer, CLSinglePrecision, opencl, CLODE_ROOT);
@@ -169,33 +110,7 @@
 	clo.transient();
     clo.shiftX0();
 
-		
-=======
-	
-	
-	// create the solver
-	CLODEfeatures clo(prob, stepper, observer, CLSinglePrecision, opencl);
-	// CLODEfeatures clo(prob, stepper, observer, CLSinglePrecision, platformid, deviceid);
-	
-	clo.buildCL();
-	
-	//copy problem data to the device
-	clo.initialize(tspan, x0, pars, sp, op); 
-	
-	// clo.seedRNG(mySeed);
-	
-	//run the simulation 
-	clo.transient();
-	
-	//~ clo.initialize(tspan, x0, pars, sp); 
-	//~ clo.initializeProblem(tspan, x0, pars); 
-	
-	//~ clo.transient(); 
-	//~ clo.transient(pars);
-	//~ clo.transient(tspan, x0);
-	//~ clo.transient(tspan, x0, pars);
-	
->>>>>>> 59f88077
+
 	start = std::chrono::high_resolution_clock::now();
 		
 	std::cout<<std::endl;
