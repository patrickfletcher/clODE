--- conflicted
+++ resolved
@@ -27,21 +27,13 @@
 {
 	try 
 	{
-<<<<<<< HEAD
+
 		
 	cl_int nPts=2;
 	bool CLSinglePrecision=false;
 	
 	ProblemInfo prob;
     prob.clRHSfilename="samples/lactotroph.cl";
-		
-=======
- 	cl_int nPts=32;
-	bool CLSinglePrecision=true;
-	
-	ProblemInfo prob;
-	prob.clRHSfilename="C:/Users/fletcherpa/Documents/GitHub/clODE/samples/lactotroph.cl";
->>>>>>> 59f88077
 	prob.nVar=4;
 	prob.nPar=3;
 	prob.nAux=1;
@@ -49,13 +41,8 @@
 	prob.varNames.assign({"v","n","f","c"});
 	prob.parNames.assign({"gcal","gsk","gbk"});
 	prob.auxNames.assign({"ical"});
-	
-<<<<<<< HEAD
-    std::string stepper="euler";
-=======
-	// std::string stepper="rk4";
+
 	std::string stepper="dopri5";
->>>>>>> 59f88077
 	
 	//parameters for solver and objective function
 	
@@ -67,17 +54,9 @@
 	sp.dtmax=100.0;
 	sp.abstol=1e-6;
 	sp.reltol=1e-3;
-<<<<<<< HEAD
-	sp.max_steps=100000;
-	sp.max_store=100000;
-	sp.nout=100;
-=======
 	sp.max_steps=1000000;
 	sp.max_store=100000;
 	sp.nout=1;
->>>>>>> 59f88077
-	
-	int mySeed=1;
 
 	//default pars
 	std::vector<double> p({1.5,3.0,1.0}); 
@@ -86,57 +65,20 @@
 	std::vector<double> pars(nPts, p[0]);
 	pars.insert(pars.end(), nPts, p[1]);
 	pars.insert(pars.end(), nPts, p[2]);
-
-	// //Parameter sets will be sampled uniformly from [lb,ub] for each parameter
-	// std::vector<double> lb({1.0,5.0,1.0});
-	// std::vector<double> ub({1.0,5.0,1.0});
-	// std::vector<double> pars=generateRandomPoints(lb, ub, nPts);
 	
 	//initial values: all zeros
 	std::vector<double> x0(nPts*prob.nVar, 0.0);
-	
-	
-//initialize opencl (several device selection options are commented out below)
-	// unsigned int platformid = 0;
-	// unsigned int deviceid = 0;
-	
-	// Default constructor: selects first OpenCL device found
-	//~ OpenCLResource opencl;
-	
-	// Select device type and/or vendor using command line flags ("--device cpu/gpu/accel", "--vendor amd/intel/nvidia")
+
 	OpenCLResource opencl( argc, argv);
-	
-	// Select device type/vendor programmatically
-	//~ cl_device_type deviceType=CL_DEVICE_TYPE_DEFAULT;
-	//~ cl_device_type deviceType=CL_DEVICE_TYPE_CPU;
-	//~ cl_device_type deviceType=CL_DEVICE_TYPE_GPU;
-	//~ cl_device_type deviceType=CL_DEVICE_TYPE_ACCELERATOR;
-	//~ cl_device_type deviceType=CL_DEVICE_TYPE_ALL;
-	
-	//~ cl_vendor vendor=VENDOR_ANY;
-	//~ cl_vendor vendor=VENDOR_AMD;
-	//~ cl_vendor vendor=VENDOR_INTEL;
-	//~ cl_vendor vendor=VENDOR_NVIDIA;
-	
-	//~ OpenCLResource opencl(deviceType); //default vendor=VENDOR_ANY
-	//~ OpenCLResource opencl(deviceType, vendor);
 	
 	//prep timer and PRNG
 	srand(static_cast <unsigned> (time(0))); 
     std::chrono::time_point<std::chrono::high_resolution_clock> start, end;
 	std::chrono::duration<double, std::milli> elapsed_ms;
-	
-<<<<<<< HEAD
-	//test trajectory
+
+	// create the solver
 	CLODEtrajectory clo(prob, stepper, CLSinglePrecision, opencl, CLODE_ROOT);
-=======
-	// create the solver
-	CLODEtrajectory clo(prob, stepper, CLSinglePrecision, opencl);
-	// CLODEtrajectory clo(prob, stepper, CLSinglePrecision, platformid, deviceid);
-	
-	clo.buildCL();
 
->>>>>>> 59f88077
 	clo.initialize(tspan, x0, pars, sp); 
 	
 	// clo.seedRNG(mySeed);
@@ -154,11 +96,6 @@
 	elapsed_ms += end-start;
 	
 	//retrieve result from device
-<<<<<<< HEAD
-    const auto &nStoredVec = clo.getNstored();
-	int nStoreMax=*std::max_element(nStoredVec.begin(), nStoredVec.end());
-=======
->>>>>>> 59f88077
 	std::vector<double> t=clo.getT();
 	std::vector<double> x=clo.getX();
 	std::vector<double> xf=clo.getX0();
