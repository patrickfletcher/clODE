--- conflicted
+++ resolved
@@ -34,11 +34,7 @@
 	bool CLSinglePrecision=true;
 	
 	ProblemInfo prob;
-<<<<<<< HEAD
 	prob.clRHSfilename="samples/lactotroph.cl";
-=======
-	prob.clRHSfilename="C:/Users/fletcherpa/Documents/GitHub/clODE/samples/lactotroph.cl";
->>>>>>> 59f88077
 	prob.nVar=4;
 	prob.nPar=3;
 	prob.nAux=1;
@@ -53,18 +49,6 @@
 	
 	std::vector<double> tspan({0.0,1000.0});
 	int nReps=1;
-<<<<<<< HEAD
-	
-	SolverParams<double> sp {
-        .dt=0.1,
-        .dtmax=1.00,
-        .abstol=1e-6,
-        .reltol=1e-3,
-        .max_steps=10000000,
-        .max_store=10000000,
-        .nout=50,
-    };
-=======
 
 	SolverParams<double> sp;
 	sp.dt=0.1;
@@ -74,9 +58,6 @@
 	sp.max_steps=10000000;
 	sp.max_store=10000000;
 	sp.nout=50;
->>>>>>> 59f88077
-	
-	int mySeed=1;
 
 	//default pars
 	std::vector<double> p({1.5,3.0,1.0}); 
@@ -93,58 +74,19 @@
 	
 	//initial values: all zeros
 	std::vector<double> x0(nPts*prob.nVar, 0.0);
-<<<<<<< HEAD
 
-	OpenCLResource opencl( argc, argv);
-	
-=======
-	
-	
-//initialize opencl (several device selection options are commented out below)
-	// unsigned int platformid = 0;
-	// unsigned int deviceid = 0;
-	
-	// Default constructor: selects first OpenCL device found
-	// OpenCLResource opencl;
-	
 	// Select device type and/or vendor using command line flags ("--device cpu/gpu/accel", "--vendor amd/intel/nvidia")
 	OpenCLResource opencl( argc, argv);
 
-	// Select device type/vendor programmatically
-	// cl_device_type deviceType=CL_DEVICE_TYPE_DEFAULT;
-	// cl_device_type deviceType=CL_DEVICE_TYPE_CPU;
-	// cl_device_type deviceType=CL_DEVICE_TYPE_GPU;
-	// cl_device_type deviceType=CL_DEVICE_TYPE_ACCELERATOR;
-	// cl_device_type deviceType=CL_DEVICE_TYPE_ALL;
-	
-	// cl_vendor vendor=VENDOR_ANY;
-	// cl_vendor vendor=VENDOR_AMD;
-	// cl_vendor vendor=VENDOR_INTEL;
-	// cl_vendor vendor=VENDOR_NVIDIA;
-	
-	// OpenCLResource opencl(deviceType); //default vendor=VENDOR_ANY
-	// OpenCLResource opencl(deviceType, vendor);
-	
-	// OpenCLResource opencl(platformid, deviceid);
 
->>>>>>> 59f88077
 	//prep timer and PRNG
 	srand(static_cast <unsigned> (time(0))); 
     std::chrono::time_point<std::chrono::high_resolution_clock> start, end;
 	std::chrono::duration<double, std::milli> elapsed_ms;
 	
-	
-<<<<<<< HEAD
+
 	// create the simulator
-	//~ CLODE clo(prob);
 	CLODE clo(prob, stepper, CLSinglePrecision, opencl, CLODE_ROOT);
-=======
-	// create the solver
-	// CLODE clo(prob, stepper, CLSinglePrecision, platformid, deviceid);
-	CLODE clo(prob, stepper, CLSinglePrecision, opencl);
->>>>>>> 59f88077
-	
-	clo.buildCL();
 
 	//copy problem data to the device
 	clo.initialize(tspan, x0, pars, sp); 
